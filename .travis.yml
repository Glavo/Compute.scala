sudo: false

<<<<<<< HEAD
language: scala

jdk:
  - oraclejdk8
=======
addons:
 apt:
   packages:

language:
>>>>>>> cd062c39

before_cache:

cache:
  directories:

script:

before_deploy:

deploy:<|MERGE_RESOLUTION|>--- conflicted
+++ resolved
@@ -1,17 +1,13 @@
 sudo: false
 
-<<<<<<< HEAD
+addons:
+ apt:
+   packages:
+
 language: scala
 
 jdk:
   - oraclejdk8
-=======
-addons:
- apt:
-   packages:
-
-language:
->>>>>>> cd062c39
 
 before_cache:
 
