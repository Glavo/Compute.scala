--- conflicted
+++ resolved
@@ -3,10 +3,7 @@
 addons:
  apt:
    packages:
-<<<<<<< HEAD
      - graphviz
-=======
->>>>>>> 2fa58aec
 
 language: scala
 
