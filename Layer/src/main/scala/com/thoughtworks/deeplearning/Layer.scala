--- conflicted
+++ resolved
@@ -83,7 +83,6 @@
 }
 
 /**
-<<<<<<< HEAD
   * 一个Layer表示一个神经网络。每个Layer可以作为子网络被包含在其它Layer中，构成更复杂的神经网络。Layer的嵌套结构可以用来表示数学公式或粗粒度神经网络结构。
   * 当神经网络被编写完成后，其中大部分元素都是占位符，当网络开始运行时数据才真正进入到网络。
   *
@@ -91,7 +90,6 @@
   * val myLayer: Layer.Aux[Batch.Aux[Double, Double], Batch.Aux[Double, Double]] = {
   *   Times(Plus(Literal(1.0), Identity[Double, Double]()), Literal(2.0))
   * }
-=======
   * Layer包括Input，Output和forward，Input和Output都是[[com.thoughtworks.deeplearning.Layer.Tape]],
   * 而Tape包含[[com.thoughtworks.deeplearning.Layer.Tape.backward()]],所以Layer所组成的网络会包含输入和输出，正向传播和反向传播。
   *
@@ -104,7 +102,6 @@
   *  val bSeq: Seq[Layer.Aux[Input, Tape.Aux[Int, Float]]] = Seq(kernelNumber, depthKernelKernel)
   *  val reshapeWeightTo: Layer.Aux[Input, Tape.Aux[Seq[Int], (Int, Float)]] = DifferentiableSeq.Layers.ToSeq(bSeq)
   *  val reshapedWeight = Reshape(weight, reshapeWeightTo)
->>>>>>> 2a500342
   * }}}
   *
   * 以上代码等价的数学公式可以用[[Symbolic]]风格API写作：`(1.0 + x) * 2.0`。
