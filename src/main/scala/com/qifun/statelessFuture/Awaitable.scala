/*
 * stateless-future
 * Copyright 2014 深圳岂凡网络有限公司 (Shenzhen QiFun Network Corp., LTD)
 * 
 * Licensed under the Apache License, Version 2.0 (the "License");
 * you may not use this file except in compliance with the License.
 * You may obtain a copy of the License at
 * 
 *     http://www.apache.org/licenses/LICENSE-2.0
 * 
 * Unless required by applicable law or agreed to in writing, software
 * distributed under the License is distributed on an "AS IS" BASIS,
 * WITHOUT WARRANTIES OR CONDITIONS OF ANY KIND, either express or implied.
 * See the License for the specific language governing permissions and
 * limitations under the License.
 */

package com.qifun.statelessFuture

import scala.reflect.internal.annotations.compileTimeOnly
import scala.util.control.TailCalls._
import scala.util.control.Exception.Catcher
import scala.util.Try
import scala.concurrent.ExecutionContext
import scala.util.Success
import scala.util.Failure

/**
 * Something that will be completed in the future.
 * @tparam AwaitResult The type that [[await]] returns.
 * @tparam TailRecResult The response type, should be `Unit` in most cases.
 * @see [[Future]]
 */
sealed trait Awaitable[+AwaitResult, TailRecResult] extends Any { outer =>

  /**
   * Suspends this [[Awaitable]] until the asynchronous operation being completed, and then returns the result of the asynchronous operation.
   * @note The code after [[await]] and the code before [[await]] may be evaluated in different threads.
   * @note This method must be in a [[Future.apply]] block or [[Awaitable.apply]] block.
   */
  @compileTimeOnly("`await` must be enclosed in a `Future` block")
  final def await: AwaitResult = ???

  /**
<<<<<<< HEAD
   * Like [[#foreach]], except this method supports tail-call optimization.
=======
   * Like [[foreach]], except this method supports tail-call optimization.
>>>>>>> 9516d87f
   */
  def onComplete(handler: AwaitResult => TailRec[TailRecResult])(implicit catcher: Catcher[TailRec[TailRecResult]]): TailRec[TailRecResult]


  /**
   * Asks this [[Awaitable]] to pass result to `handler` when the asynchronous operation being completed,
   * or to pass the exception to `catcher` when the asynchronous operation being failed,
   * and starts the asynchronous operation if this [[Awaitable]] is an [[Awaitable.Stateless]]. 
   */
  final def foreach(handler: AwaitResult => TailRecResult)(implicit catcher: Catcher[TailRecResult]): TailRecResult = {
    onComplete { a =>
      done(handler(a))
    } {
      case e if catcher.isDefinedAt(e) =>
        done(catcher(e))
    }.result
  }

  /**
   * Returns a new [[Awaitable.Stateless]] composed of this [[Awaitable]] and the `converter`.
   * The new [[Awaitable.Stateless]] will pass the original result to `convert` when the original asynchronous operation being completed,
   * or pass the exception to `catcher` when the original asynchronous operation being failed.
   */
  final def map[ConvertedAwaitResult](converter: AwaitResult => ConvertedAwaitResult) = new Awaitable.Stateless[ConvertedAwaitResult, TailRecResult] {
    def onComplete(k: ConvertedAwaitResult => TailRec[TailRecResult])(implicit catcher: Catcher[TailRec[TailRecResult]]): TailRec[TailRecResult] = {
      def apply(a: AwaitResult): TailRec[TailRecResult] = {
        val b = try {
          converter(a)
        } catch {
          case e if catcher.isDefinedAt(e) => {
            return tailcall(catcher(e))
          }
        }
        tailcall(k(b))
      }
      outer.onComplete(apply)
    }
  }


  /**
   * Returns a new [[Awaitable.Stateless]] composed of this [[Awaitable]] and the `condition`.
   * The new [[Awaitable.Stateless]] will pass the original result to `condition` when the original asynchronous operation being completed,
   * or pass the exception to `catcher` when the original asynchronous operation being failed.
   * 
   * @throws java.util.NoSuchElementException Passes to `catcher` if the `condition` returns `false`.
   */
  final def withFilter(condition: AwaitResult => Boolean) = new Awaitable.Stateless[AwaitResult, TailRecResult] {
    def onComplete(k: AwaitResult => TailRec[TailRecResult])(implicit catcher: Catcher[TailRec[TailRecResult]]): TailRec[TailRecResult] = {
      def apply(a: AwaitResult): TailRec[TailRecResult] = {
        val b = try {
          condition(a)
        } catch {
          case e if catcher.isDefinedAt(e) => {
            return tailcall(catcher(e))
          }
        }
        if (b) {
          tailcall(k(a))
        } else {
          tailcall(catcher(new NoSuchElementException))
        }
      }
      outer.onComplete(apply)
    }
  }

  /**
   * Returns a new [[Awaitable.Stateless]] composed of this [[Awaitable]] and the `converter`.
   * The new [[Awaitable.Stateless]] will pass the original result to `convert` when the original asynchronous operation being completed,
   * or pass the exception to `catcher` when the original asynchronous operation being failed.
   */
  final def flatMap[ConvertedAwaitResult](converter: AwaitResult => Awaitable[ConvertedAwaitResult, TailRecResult]) = new Awaitable.Stateless[ConvertedAwaitResult, TailRecResult] {
    override final def onComplete(body: ConvertedAwaitResult => TailRec[TailRecResult])(implicit catcher: Catcher[TailRec[TailRecResult]]): TailRec[TailRecResult] = {
      def apply(a: AwaitResult): TailRec[TailRecResult] = {
        val futureB = try {
          converter(a)
        } catch {
          case e if catcher.isDefinedAt(e) => {
            return tailcall(catcher(e))
          }
        }
        futureB.onComplete { b =>
          tailcall(body(b))
        }
      }
      outer.onComplete(apply)
    }
  }

}

object Awaitable {

  /**
   * An stateful [[Awaitable]] that represents an asynchronous operation already started.
   */
  trait Stateful[+AwaitResult, TailRecResult] extends Any with Awaitable[AwaitResult, TailRecResult] {

    /**
     * Tests if this [[Awaitable.Stateful]] is completed.
     */
    def isCompleted: Boolean = value.isDefined

    /**
     * The result of the asynchronous operation.
     */
    def value: Option[Try[AwaitResult]]

  }

  /**
<<<<<<< HEAD
   * An stateless [[Awaitable]] that starts a new asynchronous operation whenever [[#onComplete]] or [[#foreach]] being called.
   * @note The result value of the operation will never store in this [[Stateless]].
=======
   * An stateless [[Awaitable]] that starts a new asynchronous operation whenever [[onComplete]] or [[foreach]] being called.
   * @note The result value of the operation will never store in this [[Stateless]].
>>>>>>> 9516d87f
   */
  trait Stateless[+AwaitResult, TailRecResult] extends Any with Awaitable[AwaitResult, TailRecResult]

  import scala.language.experimental.macros
  
  /**
   * Returns a stateless [[Awaitable]] that evaluates the `block`.
<<<<<<< HEAD
   * @param block The asynchronous operation that will perform later. Note that all [[Awaitable#await]] calls must be in the `block`. 
=======
   * @param block The asynchronous operation that will perform later. Note that all [[Awaitable.await]] calls must be in the `block`. 
>>>>>>> 9516d87f
   */
  def apply[AwaitResult, TailRecResult](block: => AwaitResult): Awaitable.Stateless[AwaitResult, TailRecResult] = macro ANormalForm.applyMacro

  import scala.language.implicitConversions

  implicit def fromResponder[AwaitResult](underlying: Responder[AwaitResult]) = {
    new Future.FromResponder(underlying)
  }

  implicit def toResponder[AwaitResult](underlying: Future.Stateless[AwaitResult])(implicit catcher: Catcher[Unit]) = {
    new Future.ToResponder(underlying)
  }

  implicit def fromConcurrentFuture[AwaitResult](underlying: scala.concurrent.Future[AwaitResult])(implicit executor: scala.concurrent.ExecutionContext) = {
    new Future.FromConcurrentFuture(underlying)
  }

  implicit def toConcurrentFuture[AwaitResult](underlying: Future.Stateful[AwaitResult])(implicit intialExecutionContext: ExecutionContext) = {
    new Future.ToConcurrentFuture(underlying)
  }

}<|MERGE_RESOLUTION|>--- conflicted
+++ resolved
@@ -1,202 +1,189 @@
-/*
- * stateless-future
- * Copyright 2014 深圳岂凡网络有限公司 (Shenzhen QiFun Network Corp., LTD)
- * 
- * Licensed under the Apache License, Version 2.0 (the "License");
- * you may not use this file except in compliance with the License.
- * You may obtain a copy of the License at
- * 
- *     http://www.apache.org/licenses/LICENSE-2.0
- * 
- * Unless required by applicable law or agreed to in writing, software
- * distributed under the License is distributed on an "AS IS" BASIS,
- * WITHOUT WARRANTIES OR CONDITIONS OF ANY KIND, either express or implied.
- * See the License for the specific language governing permissions and
- * limitations under the License.
- */
-
-package com.qifun.statelessFuture
-
-import scala.reflect.internal.annotations.compileTimeOnly
-import scala.util.control.TailCalls._
-import scala.util.control.Exception.Catcher
-import scala.util.Try
-import scala.concurrent.ExecutionContext
-import scala.util.Success
-import scala.util.Failure
-
-/**
- * Something that will be completed in the future.
- * @tparam AwaitResult The type that [[await]] returns.
- * @tparam TailRecResult The response type, should be `Unit` in most cases.
- * @see [[Future]]
- */
-sealed trait Awaitable[+AwaitResult, TailRecResult] extends Any { outer =>
-
-  /**
-   * Suspends this [[Awaitable]] until the asynchronous operation being completed, and then returns the result of the asynchronous operation.
-   * @note The code after [[await]] and the code before [[await]] may be evaluated in different threads.
-   * @note This method must be in a [[Future.apply]] block or [[Awaitable.apply]] block.
-   */
-  @compileTimeOnly("`await` must be enclosed in a `Future` block")
-  final def await: AwaitResult = ???
-
-  /**
-<<<<<<< HEAD
-   * Like [[#foreach]], except this method supports tail-call optimization.
-=======
+/*
+ * stateless-future
+ * Copyright 2014 深圳岂凡网络有限公司 (Shenzhen QiFun Network Corp., LTD)
+ * 
+ * Licensed under the Apache License, Version 2.0 (the "License");
+ * you may not use this file except in compliance with the License.
+ * You may obtain a copy of the License at
+ * 
+ *     http://www.apache.org/licenses/LICENSE-2.0
+ * 
+ * Unless required by applicable law or agreed to in writing, software
+ * distributed under the License is distributed on an "AS IS" BASIS,
+ * WITHOUT WARRANTIES OR CONDITIONS OF ANY KIND, either express or implied.
+ * See the License for the specific language governing permissions and
+ * limitations under the License.
+ */
+
+package com.qifun.statelessFuture
+
+import scala.reflect.internal.annotations.compileTimeOnly
+import scala.util.control.TailCalls._
+import scala.util.control.Exception.Catcher
+import scala.util.Try
+import scala.concurrent.ExecutionContext
+import scala.util.Success
+import scala.util.Failure
+
+/**
+ * Something that will be completed in the future.
+ * @tparam AwaitResult The type that [[await]] returns.
+ * @tparam TailRecResult The response type, should be `Unit` in most cases.
+ * @see [[Future]]
+ */
+sealed trait Awaitable[+AwaitResult, TailRecResult] extends Any { outer =>
+
+  /**
+   * Suspends this [[Awaitable]] until the asynchronous operation being completed, and then returns the result of the asynchronous operation.
+   * @note The code after [[await]] and the code before [[await]] may be evaluated in different threads.
+   * @note This method must be in a [[Future.apply]] block or [[Awaitable.apply]] block.
+   */
+  @compileTimeOnly("`await` must be enclosed in a `Future` block")
+  final def await: AwaitResult = ???
+
+  /**
    * Like [[foreach]], except this method supports tail-call optimization.
->>>>>>> 9516d87f
-   */
-  def onComplete(handler: AwaitResult => TailRec[TailRecResult])(implicit catcher: Catcher[TailRec[TailRecResult]]): TailRec[TailRecResult]
-
-
-  /**
-   * Asks this [[Awaitable]] to pass result to `handler` when the asynchronous operation being completed,
-   * or to pass the exception to `catcher` when the asynchronous operation being failed,
-   * and starts the asynchronous operation if this [[Awaitable]] is an [[Awaitable.Stateless]]. 
-   */
-  final def foreach(handler: AwaitResult => TailRecResult)(implicit catcher: Catcher[TailRecResult]): TailRecResult = {
-    onComplete { a =>
-      done(handler(a))
-    } {
-      case e if catcher.isDefinedAt(e) =>
-        done(catcher(e))
-    }.result
-  }
-
-  /**
-   * Returns a new [[Awaitable.Stateless]] composed of this [[Awaitable]] and the `converter`.
-   * The new [[Awaitable.Stateless]] will pass the original result to `convert` when the original asynchronous operation being completed,
-   * or pass the exception to `catcher` when the original asynchronous operation being failed.
-   */
-  final def map[ConvertedAwaitResult](converter: AwaitResult => ConvertedAwaitResult) = new Awaitable.Stateless[ConvertedAwaitResult, TailRecResult] {
-    def onComplete(k: ConvertedAwaitResult => TailRec[TailRecResult])(implicit catcher: Catcher[TailRec[TailRecResult]]): TailRec[TailRecResult] = {
-      def apply(a: AwaitResult): TailRec[TailRecResult] = {
-        val b = try {
-          converter(a)
-        } catch {
-          case e if catcher.isDefinedAt(e) => {
-            return tailcall(catcher(e))
-          }
-        }
-        tailcall(k(b))
-      }
-      outer.onComplete(apply)
-    }
-  }
-
-
-  /**
-   * Returns a new [[Awaitable.Stateless]] composed of this [[Awaitable]] and the `condition`.
-   * The new [[Awaitable.Stateless]] will pass the original result to `condition` when the original asynchronous operation being completed,
-   * or pass the exception to `catcher` when the original asynchronous operation being failed.
-   * 
-   * @throws java.util.NoSuchElementException Passes to `catcher` if the `condition` returns `false`.
-   */
-  final def withFilter(condition: AwaitResult => Boolean) = new Awaitable.Stateless[AwaitResult, TailRecResult] {
-    def onComplete(k: AwaitResult => TailRec[TailRecResult])(implicit catcher: Catcher[TailRec[TailRecResult]]): TailRec[TailRecResult] = {
-      def apply(a: AwaitResult): TailRec[TailRecResult] = {
-        val b = try {
-          condition(a)
-        } catch {
-          case e if catcher.isDefinedAt(e) => {
-            return tailcall(catcher(e))
-          }
-        }
-        if (b) {
-          tailcall(k(a))
-        } else {
-          tailcall(catcher(new NoSuchElementException))
-        }
-      }
-      outer.onComplete(apply)
-    }
-  }
-
-  /**
-   * Returns a new [[Awaitable.Stateless]] composed of this [[Awaitable]] and the `converter`.
-   * The new [[Awaitable.Stateless]] will pass the original result to `convert` when the original asynchronous operation being completed,
-   * or pass the exception to `catcher` when the original asynchronous operation being failed.
-   */
-  final def flatMap[ConvertedAwaitResult](converter: AwaitResult => Awaitable[ConvertedAwaitResult, TailRecResult]) = new Awaitable.Stateless[ConvertedAwaitResult, TailRecResult] {
-    override final def onComplete(body: ConvertedAwaitResult => TailRec[TailRecResult])(implicit catcher: Catcher[TailRec[TailRecResult]]): TailRec[TailRecResult] = {
-      def apply(a: AwaitResult): TailRec[TailRecResult] = {
-        val futureB = try {
-          converter(a)
-        } catch {
-          case e if catcher.isDefinedAt(e) => {
-            return tailcall(catcher(e))
-          }
-        }
-        futureB.onComplete { b =>
-          tailcall(body(b))
-        }
-      }
-      outer.onComplete(apply)
-    }
-  }
-
-}
-
-object Awaitable {
-
-  /**
-   * An stateful [[Awaitable]] that represents an asynchronous operation already started.
-   */
-  trait Stateful[+AwaitResult, TailRecResult] extends Any with Awaitable[AwaitResult, TailRecResult] {
-
-    /**
-     * Tests if this [[Awaitable.Stateful]] is completed.
-     */
-    def isCompleted: Boolean = value.isDefined
-
-    /**
-     * The result of the asynchronous operation.
-     */
-    def value: Option[Try[AwaitResult]]
-
-  }
-
-  /**
-<<<<<<< HEAD
-   * An stateless [[Awaitable]] that starts a new asynchronous operation whenever [[#onComplete]] or [[#foreach]] being called.
-   * @note The result value of the operation will never store in this [[Stateless]].
-=======
-   * An stateless [[Awaitable]] that starts a new asynchronous operation whenever [[onComplete]] or [[foreach]] being called.
-   * @note The result value of the operation will never store in this [[Stateless]].
->>>>>>> 9516d87f
-   */
-  trait Stateless[+AwaitResult, TailRecResult] extends Any with Awaitable[AwaitResult, TailRecResult]
-
-  import scala.language.experimental.macros
-  
-  /**
-   * Returns a stateless [[Awaitable]] that evaluates the `block`.
-<<<<<<< HEAD
-   * @param block The asynchronous operation that will perform later. Note that all [[Awaitable#await]] calls must be in the `block`. 
-=======
+   */
+  def onComplete(handler: AwaitResult => TailRec[TailRecResult])(implicit catcher: Catcher[TailRec[TailRecResult]]): TailRec[TailRecResult]
+
+
+  /**
+   * Asks this [[Awaitable]] to pass result to `handler` when the asynchronous operation being completed,
+   * or to pass the exception to `catcher` when the asynchronous operation being failed,
+   * and starts the asynchronous operation if this [[Awaitable]] is an [[Awaitable.Stateless]]. 
+   */
+  final def foreach(handler: AwaitResult => TailRecResult)(implicit catcher: Catcher[TailRecResult]): TailRecResult = {
+    onComplete { a =>
+      done(handler(a))
+    } {
+      case e if catcher.isDefinedAt(e) =>
+        done(catcher(e))
+    }.result
+  }
+
+  /**
+   * Returns a new [[Awaitable.Stateless]] composed of this [[Awaitable]] and the `converter`.
+   * The new [[Awaitable.Stateless]] will pass the original result to `convert` when the original asynchronous operation being completed,
+   * or pass the exception to `catcher` when the original asynchronous operation being failed.
+   */
+  final def map[ConvertedAwaitResult](converter: AwaitResult => ConvertedAwaitResult) = new Awaitable.Stateless[ConvertedAwaitResult, TailRecResult] {
+    def onComplete(k: ConvertedAwaitResult => TailRec[TailRecResult])(implicit catcher: Catcher[TailRec[TailRecResult]]): TailRec[TailRecResult] = {
+      def apply(a: AwaitResult): TailRec[TailRecResult] = {
+        val b = try {
+          converter(a)
+        } catch {
+          case e if catcher.isDefinedAt(e) => {
+            return tailcall(catcher(e))
+          }
+        }
+        tailcall(k(b))
+      }
+      outer.onComplete(apply)
+    }
+  }
+
+
+  /**
+   * Returns a new [[Awaitable.Stateless]] composed of this [[Awaitable]] and the `condition`.
+   * The new [[Awaitable.Stateless]] will pass the original result to `condition` when the original asynchronous operation being completed,
+   * or pass the exception to `catcher` when the original asynchronous operation being failed.
+   * 
+   * @throws java.util.NoSuchElementException Passes to `catcher` if the `condition` returns `false`.
+   */
+  final def withFilter(condition: AwaitResult => Boolean) = new Awaitable.Stateless[AwaitResult, TailRecResult] {
+    def onComplete(k: AwaitResult => TailRec[TailRecResult])(implicit catcher: Catcher[TailRec[TailRecResult]]): TailRec[TailRecResult] = {
+      def apply(a: AwaitResult): TailRec[TailRecResult] = {
+        val b = try {
+          condition(a)
+        } catch {
+          case e if catcher.isDefinedAt(e) => {
+            return tailcall(catcher(e))
+          }
+        }
+        if (b) {
+          tailcall(k(a))
+        } else {
+          tailcall(catcher(new NoSuchElementException))
+        }
+      }
+      outer.onComplete(apply)
+    }
+  }
+
+  /**
+   * Returns a new [[Awaitable.Stateless]] composed of this [[Awaitable]] and the `converter`.
+   * The new [[Awaitable.Stateless]] will pass the original result to `convert` when the original asynchronous operation being completed,
+   * or pass the exception to `catcher` when the original asynchronous operation being failed.
+   */
+  final def flatMap[ConvertedAwaitResult](converter: AwaitResult => Awaitable[ConvertedAwaitResult, TailRecResult]) = new Awaitable.Stateless[ConvertedAwaitResult, TailRecResult] {
+    override final def onComplete(body: ConvertedAwaitResult => TailRec[TailRecResult])(implicit catcher: Catcher[TailRec[TailRecResult]]): TailRec[TailRecResult] = {
+      def apply(a: AwaitResult): TailRec[TailRecResult] = {
+        val futureB = try {
+          converter(a)
+        } catch {
+          case e if catcher.isDefinedAt(e) => {
+            return tailcall(catcher(e))
+          }
+        }
+        futureB.onComplete { b =>
+          tailcall(body(b))
+        }
+      }
+      outer.onComplete(apply)
+    }
+  }
+
+}
+
+object Awaitable {
+
+  /**
+   * An stateful [[Awaitable]] that represents an asynchronous operation already started.
+   */
+  trait Stateful[+AwaitResult, TailRecResult] extends Any with Awaitable[AwaitResult, TailRecResult] {
+
+    /**
+     * Tests if this [[Awaitable.Stateful]] is completed.
+     */
+    def isCompleted: Boolean = value.isDefined
+
+    /**
+     * The result of the asynchronous operation.
+     */
+    def value: Option[Try[AwaitResult]]
+
+  }
+
+  /**
+   * An stateless [[Awaitable]] that starts a new asynchronous operation whenever [[onComplete]] or [[foreach]] being called.
+   * @note The result value of the operation will never store in this [[Stateless]].
+   */
+  trait Stateless[+AwaitResult, TailRecResult] extends Any with Awaitable[AwaitResult, TailRecResult]
+
+  import scala.language.experimental.macros
+  
+  /**
+   * Returns a stateless [[Awaitable]] that evaluates the `block`.
    * @param block The asynchronous operation that will perform later. Note that all [[Awaitable.await]] calls must be in the `block`. 
->>>>>>> 9516d87f
-   */
-  def apply[AwaitResult, TailRecResult](block: => AwaitResult): Awaitable.Stateless[AwaitResult, TailRecResult] = macro ANormalForm.applyMacro
-
-  import scala.language.implicitConversions
-
-  implicit def fromResponder[AwaitResult](underlying: Responder[AwaitResult]) = {
-    new Future.FromResponder(underlying)
-  }
-
-  implicit def toResponder[AwaitResult](underlying: Future.Stateless[AwaitResult])(implicit catcher: Catcher[Unit]) = {
-    new Future.ToResponder(underlying)
-  }
-
-  implicit def fromConcurrentFuture[AwaitResult](underlying: scala.concurrent.Future[AwaitResult])(implicit executor: scala.concurrent.ExecutionContext) = {
-    new Future.FromConcurrentFuture(underlying)
-  }
-
-  implicit def toConcurrentFuture[AwaitResult](underlying: Future.Stateful[AwaitResult])(implicit intialExecutionContext: ExecutionContext) = {
-    new Future.ToConcurrentFuture(underlying)
-  }
-
+   */
+  def apply[AwaitResult, TailRecResult](block: => AwaitResult): Awaitable.Stateless[AwaitResult, TailRecResult] = macro ANormalForm.applyMacro
+
+  import scala.language.implicitConversions
+
+  implicit def fromResponder[AwaitResult](underlying: Responder[AwaitResult]) = {
+    new Future.FromResponder(underlying)
+  }
+
+  implicit def toResponder[AwaitResult](underlying: Future.Stateless[AwaitResult])(implicit catcher: Catcher[Unit]) = {
+    new Future.ToResponder(underlying)
+  }
+
+  implicit def fromConcurrentFuture[AwaitResult](underlying: scala.concurrent.Future[AwaitResult])(implicit executor: scala.concurrent.ExecutionContext) = {
+    new Future.FromConcurrentFuture(underlying)
+  }
+
+  implicit def toConcurrentFuture[AwaitResult](underlying: Future.Stateful[AwaitResult])(implicit intialExecutionContext: ExecutionContext) = {
+    new Future.ToConcurrentFuture(underlying)
+  }
+
 }